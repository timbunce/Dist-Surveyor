package Dist::Surveyor;
<<<<<<< HEAD
{
  $Dist::Surveyor::VERSION = '0.001';
}
=======
>>>>>>> 7fa17f8f

# ABSTRACT: Survey installed modules and determine the specific distribution versions they came from

use strict;
use warnings;

use version;
use autodie;
use Carp;
use Compress::Zlib;
use Config;
use CPAN::DistnameInfo;
use Data::Dumper::Concise;
use DBI qw(looks_like_number);
use Digest::SHA qw(sha1_base64);
use Fcntl qw(:DEFAULT :flock);
use File::Fetch;
use File::Basename;
use File::Find;
use File::Path;
use File::Slurp;
use File::Spec;
use File::Spec::Unix;
use Getopt::Long;
use List::Util qw(max sum);
use LWP::Simple;
use Memoize;
use MetaCPAN::API 0.32;
use DB_File;
use MLDBM qw(DB_File Storable);
use Module::CoreList;
use Module::Metadata;
use Storable qw(nfreeze);
use Try::Tiny;
use URI;

use constant PROGNAME => 'dist_surveyor';
use constant ON_WIN32 => $^O eq 'MSWin32';
use constant ON_VMS   => $^O eq 'VMS';

GetOptions(
    'match=s' => \my $opt_match,
    'v|verbose!' => \my $opt_verbose,
    'd|debug!' => \my $opt_debug,
    # target perl version, re core modules
    'perlver=s' => \my $opt_perlver,
    # include old dists that have remnant/orphaned modules installed
    'remnants!' => \my $opt_remnants,
    # don't use a persistent cache
    'uncached!' => \my $opt_uncached,
    'makecpan=s' => \my $opt_makecpan,
    # e.g., 'download_url author'
    'output=s' => \(my $opt_output ||= 'url'),
    # e.g., 'some-command --foo --file %s --authorid %s'
    'format=s' => \my $opt_format,
) or exit 1;

$opt_verbose++ if $opt_debug;
$opt_perlver = version->parse($opt_perlver || $])->numify;

my $major_error_count = 0; # exit status

my $metacpan_size = 999; # don't make too large, hurts the server
my $metacpan_calls = 0;
my $metacpan_api ||= MetaCPAN::API->new(
    ua_args => [ agent => $0 ],
);


# caching via persistent memoize

my $db_generation = 1; # XXX increment on incompatible change
my $memoize_file = PROGNAME."-$db_generation.db";
my %memoize_cache;
if (not $opt_uncached) {
    # XXX no need for MLDBM now? Could just use DB_File
    my $db = tie %memoize_cache => 'MLDBM', $memoize_file, O_CREAT|O_RDWR, 0640
        or die "Unable to use persistent cache: $!";
    # XXX this locking is flawed but good enough for my needs
    # http://search.cpan.org/~pmqs/DB_File-1.824/DB_File.pm#HINTS_AND_TIPS
    my $fd = $db->fd;
    open(DB_FH, "+<&=$fd") || die "dup $!";
    flock (DB_FH, LOCK_EX) || die "flock: $!";
}
my %memoize_subs = (
    get_candidate_cpan_dist_releases => { generation => 1 },
    get_module_versions_in_release   => { generation => 1 },
);
for my $subname (keys %memoize_subs) {
    my %memoize_args = %{$memoize_subs{$subname}};
    my $generation = delete $memoize_args{generation} || 1;
    $memoize_args{SCALAR_CACHE} = [ HASH => \%memoize_cache ];
    $memoize_args{LIST_CACHE}   = 'FAULT';
    # TODO use faster normalizer for subs that don't get refs
    # not needed because we don't pass refs
    #$memoize_args{NORMALIZER} = sub { $Storable::canonical = 1; sha1_base64(nfreeze([ $subname, $generation, wantarray, @_ ])) }
    memoize($subname, %memoize_args);
}



# for distros with names that don't match the principle module name
# yet the principle module version always matches the distro
# Used for perllocal.pod lookups
# # XXX should be automated lookup rather than hardcoded
my %distro_key_mod_names = (
    'PathTools' => 'File::Spec',
    'Template-Toolkit' => 'Template',
    'TermReadKey' => 'Term::ReadKey',
    'libwww-perl' => 'LWP',
    'ack' => 'App::Ack',
);


sub main {

# give only top-level lib dir, the archlib will be added automatically
my @libdir = shift @ARGV or die "No perl lib directory specified\n";
die "$libdir[0] isn't a directory\n" unless -d $libdir[0];
my $archdir = "$libdir[0]/$Config{archname}";
if (-d $archdir) {
    unshift @libdir, $archdir;
}
else {
    warn "No $Config{archname} directory in $libdir[0].\n";
    warn "This probably means you've given the wrong directory\n";
    warn "(or that you're using the wrong perl build).\n";
}

my @installed_releases = determine_installed_releases(@libdir);
write_fields(\@installed_releases, $opt_format, [split ' ', $opt_output], \*STDOUT);

warn sprintf "Completed survey in %.1f minutes using %d metacpan calls.\n",
    (time-$^T)/60, $metacpan_calls;


do_makecpan(@installed_releases)
    if $opt_makecpan;

exit $major_error_count;
}


sub do_makecpan {
    my (@installed_releases) = @_;

    warn "Updating $opt_makecpan for ".@installed_releases." releases...\n";
    mkpath("$opt_makecpan/modules");

    my %pkg_ver_rel;    # for 02packages
    for my $ri (@installed_releases) {

        # --- get the file

        my $main_url = URI->new($ri->{download_url});
        my $di = distname_info_from_url($main_url);
        my $pathfile = "authors/id/".$di->pathname;
        my $destfile = "$opt_makecpan/$pathfile";
        mkpath(dirname($destfile));

        my @urls = ($main_url);
        for my $mirror ('http://backpan.perl.org') {
            push @urls, "$mirror/$pathfile";
        }

        my $mirror_status;
        for my $url (@urls) {
            $mirror_status = eval { mirror($url, $destfile) };
            last if not is_error($mirror_status||500);
        }
        if ($@ || is_error($mirror_status)) {
            my $err = ($@ and chomp $@) ? $@ : $mirror_status;
            my $msg = "Error $err mirroring $main_url";
            if (-f $destfile) {
                warn "$msg - using existing file\n";
            }
            else {
                # better to keep going and add the packages to the index
                # than abort at this stage due to network/mirror problems
                # the user can drop the files in later
                warn "$msg - continuing, ADD FILE MANUALLY!\n";
                ++$major_error_count;
            }
        }
        else {
            warn "$mirror_status $main_url\n" if $opt_verbose;
        }


        my $mods_in_rel = get_module_versions_in_release($ri->{author}, $ri->{name});

        if (!keys %$mods_in_rel) { # XXX hack for common::sense
            (my $dist_as_pkg = $ri->{distribution}) =~ s/-/::/g;
            warn "$ri->{author}/$ri->{name} has no modules! Adding fake module $dist_as_pkg ".$di->version."\n";
            $mods_in_rel->{$dist_as_pkg} = {
                name => $dist_as_pkg,
                version => $di->version,
                version_obj => version->parse($di->version),
            };
        }


        # --- accumulate package info for 02packages file

        for my $pkg (sort keys %$mods_in_rel ) {
            # pi => { name=>, version=>, version_obj=> }
            my $pi = $mods_in_rel->{$pkg};

            # for selecting which dist a package belongs to
            # XXX should factor in authorization status
            my $p_r_match_score = p_r_match_score($pkg, $ri);

            if (my $pvr = $pkg_ver_rel{$pkg}) {
                # already seen same package name in different distribution
                if ($p_r_match_score < $pvr->{p_r_match_score}) {
                    warn "$pkg seen in $pvr->{ri}{name} so ignoring one in $ri->{name}\n";
                    next;
                }
                warn "$pkg seen in $pvr->{ri}{name} - now overridden by $ri->{name}\n";
            }

            my $line = _fmtmodule($pkg, $di->pathname, $pi->{version});
            $pkg_ver_rel{$pkg} = { line => $line, pi => $pi, ri => $ri, p_r_match_score => $p_r_match_score };
        }

    }


    # --- write 02packages file

    my $pkg_lines = _readpkgs($opt_makecpan);
    my %packages;
    for my $line (@$pkg_lines, map { $_->{line} } values %pkg_ver_rel) {
        my ($pkg) = split(/\s+/, $line, 2);
        if ($packages{$pkg} and $packages{$pkg} ne $line) {
            warn "Old $packages{$pkg}\nNew $line\n" if $opt_verbose;
        }
        $packages{$pkg} = $line;
    };
    _writepkgs($opt_makecpan, [ sort values %packages ] );


    # --- write extra data files that may be useful XXX may change
    # XXX these don't all (yet?) merge with existing data
    my $survey_datadump_dir = "$opt_makecpan/".PROGNAME;
    mkpath($survey_datadump_dir);

    # Write list of token packages - each should match only one release.
    # This makes it _much_ faster to do installs via cpanm because it
    # can skip the modules it knows are installed (whereas using a list of
    # distros it has to reinstall _all_ of them every time).
    # XXX maybe add as a separate option: "--mainpkgs mainpkgs.lst"
    my %dist_packages;
    while ( my ($pkg, $line) = each %packages) {
        my $distpath = (split /\s+/, $line)[2];
        $dist_packages{$distpath}{$pkg}++;
    }
    my %token_package;
    my %token_package_pri = (       # alter install order for some modules
        'Module::Build' => 100,     # should be near first
        Moose => 50,

        # install distros that use Module::Install late so their dependencies
        # have already been resolved (else they try to fetch them directly,
        # bypassing our cpanm --mirror-only goal)
        'Olson::Abbreviations' => -90,

        # distros with special needs
        'Term::ReadKey' => -100,    # tests hang if run in background
    );
    for my $distpath (sort keys %dist_packages) {
        my $dp = $dist_packages{$distpath};
        my $di = CPAN::DistnameInfo->new($distpath);
        #warn Dumper([ $distpath, $di->dist, $di]);
        (my $token_pkg = $di->dist) =~ s/-/::/g;
        if (!$dp->{$token_pkg}) {
            if (my $keypkg = $distro_key_mod_names{$di->dist}) {
                $token_pkg = $keypkg;
            }
            else {
                # XXX not good - may pick a dummy test package
                $token_pkg = (grep { $_ } keys %$dp)[0] || $token_pkg;
                warn "Picked $token_pkg as token package for ".$di->distvname."\n";
            }
        }
        $token_package{$token_pkg} = $token_package_pri{$token_pkg} || 0;
    }

    my @main_pkgs = sort { $token_package{$b} <=> $token_package{$a} or $a cmp $b } keys %token_package;
    open my $key_pkg_fh, ">", "$survey_datadump_dir/token_packages.txt";
    print $key_pkg_fh "$_\n" for @main_pkgs;
    close $key_pkg_fh;

    # Write list of releases, like default stdout
    open my $rel_fh, ">", "$survey_datadump_dir/releases.txt";
    write_fields(\@installed_releases, undef, [qw(url)], $rel_fh);
    close $rel_fh;

    # dump the primary result data for additional info and debugging
    my $gzwrite = gzopen("$survey_datadump_dir/_data_dump.perl.gz", 'wb')
        or croak "Cannot open $survey_datadump_dir/_data_dump.perl.gz for writing: $gzerrno";
    $gzwrite->gzwrite("[\n");
    for my $ri (@installed_releases) {
        $gzwrite->gzwrite(Dumper($ri));
        $gzwrite->gzwrite(",");
    }
    $gzwrite->gzwrite("]\n");
    $gzwrite->gzclose;

    warn "$opt_makecpan updated.\n"
}



sub p_r_match_score {
    my ($pkg_name, $ri) = @_;
    my @p = split /\W/, $pkg_name;
    my @r = split /\W/, $ri->{name};
    for my $i (0..max(scalar @p, scalar @r)) {
        return $i if not defined $p[$i]
                  or not defined $r[$i]
                  or $p[$i] ne $r[$i]
    }
    die; # unreached
}


sub write_fields {
    my ($releases, $format, $fields, $fh) = @_;

    $format ||= join("\t", ('%s') x @$fields);
    $format .= "\n";

    for my $release_data (@$releases) {
        printf $fh $format, map {
            exists $release_data->{$_} ? $release_data->{$_} : "?$_"
        } @$fields;
    }
}


sub determine_installed_releases {
    my (@search_dirs) = @_;

    warn "Searching @search_dirs\n" if $opt_verbose;

    my %installed_mod_info;

    warn "Finding modules in @search_dirs\n";
    my ($installed_mod_files, $installed_meta) = find_installed_modules(@search_dirs);

    # get the installed version of each installed module and related info
    warn "Finding candidate releases for the ".keys(%$installed_mod_files)." installed modules\n";
    foreach my $module ( sort keys %$installed_mod_files ) {
        my $mod_file = $installed_mod_files->{$module};

        if ($opt_match) {
            if ($module !~ m/$opt_match/o) {
                delete $installed_mod_files->{$module};
                next;
            }
        }

        module_progress_indicator($module) unless $opt_verbose;

        my $mod_version = do {
            # silence warnings about duplicate VERSION declarations
            # eg Catalyst::Controller::DBIC::API* 2.002001
            local $SIG{__WARN__} = sub { warn @_ if $_[0] !~ /already declared with version/ };
            my $mm = Module::Metadata->new_from_file($mod_file);
            $mm->version; # only one version for one package in file
        };
        $mod_version ||= 0; # XXX
        my $mod_file_size = -s $mod_file;

        # Eliminate modules that will be supplied by the target perl version
        if ( my $cv = $Module::CoreList::version{ $opt_perlver }->{$module} ) {
            $cv =~ s/ //g;
            if (version->parse($cv) >= version->parse($mod_version)) {
                warn "$module $mod_version is core in perl $opt_perlver (as v$cv) - skipped\n";
                next;
            }
        }

        my $mi = $installed_mod_info{$module} = {
            file => $mod_file,
            module => $module,
            version => $mod_version,
            version_obj => version->parse($mod_version),
            size => $mod_file_size,
        };

        # ignore modules we know aren't indexed
        next if $module =~ /^Moose::Meta::Method::Accessor::Native::/;

        # XXX could also consider file mtime: releases newer than the mtime
        # of the module file can't be the origin of that module file.
        # (assuming clocks and file times haven't been messed with)

        try {
            my $ccdr = get_candidate_cpan_dist_releases($module, $mod_version, $mod_file_size);
            if (not %$ccdr) {
                $ccdr = get_candidate_cpan_dist_releases($module, $mod_version, 0);
                if (%$ccdr) {
                    # probably either a local change/patch or installed direct from repo
                    # but with a version number that matches a release
                    warn "$module $mod_version on CPAN but with different file size (not $mod_file_size)\n"
                        if $mod_version or $opt_verbose;
                    $mi->{file_size_mismatch}++;
                }
                elsif ($ccdr = get_candidate_cpan_dist_releases_fallback($module, $mod_version) and %$ccdr) {
                    warn "$module $mod_version not on CPAN but assumed to be from @{[ sort keys %$ccdr ]}\n"
                        if $mod_version or $opt_verbose;
                    $mi->{cpan_dist_fallback}++;
                }
                else {
                    $mi->{version_not_on_cpan}++;
                    # Possibly:
                    # - a local change/patch or installed direct from repo
                    #   with a version number that was never released.
                    # - a private module never released on cpan.
                    # - a build-time create module eg common/sense.pm.PL
                    warn "$module $mod_version not found on CPAN\n"
                        if $mi->{version} # no version implies uninteresting
                        or $opt_verbose;
                    # XXX could try finding the module with *any* version on cpan
                    # to help with later advice. ie could select as candidates
                    # the version above and the version below the number we have,
                    # and set a flag to inform later logic.
                }
            }
            $mi->{candidate_cpan_dist_releases} = $ccdr if %$ccdr;
        }
        catch {
            warn "Failed get_candidate_cpan_dist_releases($module, $mod_version, $mod_file_size): $_";
        }

    }


    # Map modules to dists using the accumulated %installed_mod_info info

    warn "*** Mapping modules to releases\n";

    my %best_dist;
    foreach my $mod ( sort keys %installed_mod_info ) {
        my $mi = $installed_mod_info{$mod};

        module_progress_indicator($mod) unless $opt_verbose;

        # find best match among the cpan releases that included this module
        my $ccdr = $installed_mod_info{$mod}{candidate_cpan_dist_releases}
            or next; # no candidates, warned about above (for mods with a version)

        my $best_dist_cache_key = join " ", sort keys %$ccdr;
        our %best_dist_cache;
        my $best = $best_dist_cache{$best_dist_cache_key}
            ||= pick_best_cpan_dist_release($ccdr, \%installed_mod_info);

        my $note = "";
        if (@$best > 1) { # try using perllocal.pod to narrow the options
<<<<<<< HEAD
=======
            # XXX TODO move this logic into the per-candidate-distro loop below
            # it doesn't make much sense to be here at the per-module level
>>>>>>> 7fa17f8f
            my @in_perllocal = grep {
                my $distname = $_->{distribution};
                my ($v, $dist_mod_name) = perllocal_distro_mod_version($distname, $installed_meta->{perllocalpod});
                warn "$dist_mod_name in perllocal.pod: ".($v ? "YES" : "NO")."\n"
                    if $opt_debug;
                $v;
            } @$best;
            if (@in_perllocal && @in_perllocal < @$best) {
                $note = sprintf "narrowed from %d via perllocal", scalar @$best;
                $best = \@in_perllocal;
            }
        }

        if (@$best > 1 or $note) { # note the poor match for this module
            # but not if there's no version (as that's common)
            my $best_desc = join " or ", map { $_->{release} } @$best;
            my $pct = sprintf "%.2f%%", $best->[0]{fraction_installed} * 100;
            warn "$mod $mi->{version} odd best match: $best_desc $note ($best->[0]{fraction_installed})\n"
                if $note or $opt_verbose or ($mi->{version} and $best->[0]{fraction_installed} < 0.3);
            # if the module has no version and multiple best matches
            # then it's unlikely make a useful contribution, so ignore it
            # XXX there's a risk that we'd ignore all the modules of a release
            # where none of the modules has a version, but that seems unlikely.
            next if not $mi->{version};
        }

        for my $dist (@$best) {
            # two level hash to make it easier to handle versions
            my $di = $best_dist{ $dist->{distribution} }{ $dist->{release} } ||= { dist => $dist };
            push @{ $di->{modules} }, $mi;
            $di->{or}{$_->{release}}++ for grep { $_ != $dist } @$best;
        }

    }

    warn "*** Refining releases\n";

    # $best_dist{ Foo }{ Foo-1.23 }{ dist=>$dist_struct, modules=>, or=>{ Foo-1.22 => $dist_struct } }

    my @installed_releases;    # Dist-Name => { ... }

    for my $distname ( sort keys %best_dist ) {
        my $releases = $best_dist{$distname};

        my @dist_by_version  = sort {
            $a->{dist}{version_obj}        <=> $b->{dist}{version_obj} or
            $a->{dist}{fraction_installed} <=> $b->{dist}{fraction_installed}
        } values %$releases;
        my @dist_by_fraction = sort {
            $a->{dist}{fraction_installed} <=> $b->{dist}{fraction_installed} or
            $a->{dist}{version_obj}        <=> $b->{dist}{version_obj}
        } values %$releases;
        
        my @remnant_dists  = @dist_by_version;
        my $installed_dist = pop @remnant_dists;

        # is the most recent candidate dist version also the one with the
        # highest fraction_installed?
        if ($dist_by_version[-1] == $dist_by_fraction[-1]) {
            # this is the common case: we'll assume that's installed and the
            # rest are remnants of earlier versions
        }
        elsif ($dist_by_fraction[-1]{dist}{fraction_installed} == 100) {
            warn "Unsure which $distname is installed from among @{[ keys %$releases ]}\n";
            @remnant_dists  = @dist_by_fraction;
            $installed_dist = pop @remnant_dists;
            warn "Selecting the one that apprears to be 100% installed\n";
        }
        else {
            # else grumble so the user knows to ponder the possibilities
            warn "Can't determine which $distname is installed from among @{[ keys %$releases ]}\n";
            warn Dumper([\@dist_by_version, \@dist_by_fraction]);
            warn "\tSelecting based on latest version\n";
        }

        if (@remnant_dists or $opt_debug) {
            warn "Distributions with remnants (chosen release is first):\n"
                unless our $dist_with_remnants_warning++;
            warn "@{[ map { $_->{dist}{release} } reverse @dist_by_fraction ]}\n"; 
            for ($installed_dist, @remnant_dists) {
                my $fi = $_->{dist}{fraction_installed};
                my $modules = $_->{modules};
                my $mv_desc = join(", ", map { "$_->{module} $_->{version}" } @$modules);
                warn sprintf "\t%s\t%s%% installed: %s\n",
                    $_->{dist}{release},
                    $_->{dist}{percent_installed},
                    (@$modules > 4 ? "(".@$modules." modules)" : $mv_desc),
            }
        }

        # note ordering: remnants first
        for (($opt_remnants ? @remnant_dists : ()), $installed_dist) {
            my ($author, $distribution, $release)
                = @{$_->{dist}}{qw(author distribution release)};

            $metacpan_calls++;
            my $release_data = $metacpan_api->release( author => $author, release => $release );
            if (!$release_data) {
                warn "Can't find release details for $author/$release - SKIPPED!\n";
                next; # XXX could fake some of $release_data instead
            }

            # shortcuts
            (my $url = $release_data->{download_url}) =~ s{ .*? \b authors/ }{authors/}x;

            push @installed_releases, {
                # 
                %$release_data,
                # extra items mushed inhandy shortcuts
                url => $url,
                # raw data structures
                dist_data => $_->{dist},
            };
        }
        #die Dumper(\@installed_releases);
    }

    # sorting into dependency order could be added later, maybe

    return @installed_releases;
}


# pick_best_cpan_dist_release - memoized
# for each %$ccdr adds a fraction_installed based on %$installed_mod_info
# returns ref to array of %$ccdr values that have the max fraction_installed

sub pick_best_cpan_dist_release {
    my ($ccdr, $installed_mod_info) = @_;

    for my $release (sort keys %$ccdr) {
        my $release_info = $ccdr->{$release};
        $release_info->{fraction_installed}
            = dist_fraction_installed($release_info->{author}, $release, $installed_mod_info);
        $release_info->{percent_installed} # for informal use
            = sprintf "%.2f", $release_info->{fraction_installed} * 100;
    }

    my $max_fraction_installed = max( map { $_->{fraction_installed} } values %$ccdr );
    my @best = grep { $_->{fraction_installed} == $max_fraction_installed } values %$ccdr;

    return \@best;
}


# returns a number from 0 to 1 representing the fraction of the modules
# in a particular release match the coresponding modules in %$installed_mod_info
sub dist_fraction_installed {
    my ($author, $release, $installed_mod_info) = @_;

    my $tag = "$author/$release";
    my $mods_in_rel = get_module_versions_in_release($author, $release);
    my $mods_in_rel_count = keys %$mods_in_rel;
    my $mods_inst_count = sum( map {
        my $mi = $installed_mod_info->{ $_->{name} };
        # XXX we stash the version_obj into the mods_in_rel hash
        # (though with little/no caching effect with current setup)
        $_->{version_obj} ||= eval { version->parse($_->{version}) };
        my $hit = ($mi && $mi->{version_obj} == $_->{version_obj}) ? 1 : 0;
        # demote to a low-scoring partial match if the file size differs
        # XXX this isn't good as the effect varies with the number of modules
        $hit = 0.1 if $mi && $mi->{size} != $_->{size};
        warn sprintf "%s %s %s %s: %s\n", $tag, $_->{name}, $_->{version_obj}, $_->{size},
                ($hit == 1) ? "matches"
                    : ($mi) ? "differs ($mi->{version_obj}, $mi->{size})"
                    : "not installed",
            if $opt_debug;
        $hit;
    } values %$mods_in_rel) || 0;

    my $fraction_installed = ($mods_in_rel_count) ? $mods_inst_count/$mods_in_rel_count : 0;
    warn "$author/$release:\tfraction_installed $fraction_installed ($mods_inst_count/$mods_in_rel_count)\n"
        if $opt_verbose or !$mods_in_rel_count;

    return $fraction_installed;
}


sub get_candidate_cpan_dist_releases {
    my ($module, $version, $file_size) = @_;

    $version = 0 if not defined $version; # XXX

    # timbunce: So, the current situation is that: version_numified is a float
    # holding version->parse($raw_version)->numify, and version is a string
    # also holding version->parse($raw_version)->numify at the moment, and
    # that'll change to ->stringify at some point. Is that right now? 
    # mo: yes, I already patched the indexer, so new releases are already
    # indexed ok, but for older ones I need to reindex cpan
    my $v = (ref $version && $version->isa('version')) ? $version : version->parse($version);
    my %v = map { $_ => 1 } "$version", $v->stringify, $v->numify;
    my @version_qual;
    push @version_qual, { term => { "file.module.version" => $_ } }
        for keys %v;
    push @version_qual, { term => { "file.module.version_numified" => $_ }}
        for grep { looks_like_number($_) } keys %v;

    my @and_quals = (
        {"term" => {"file.module.name" => $module }},
        (@version_qual > 1 ? { "or" => \@version_qual } : $version_qual[0]),
    );
    push @and_quals, {"term" => {"file.stat.size" => $file_size }}
        if $file_size;

    # XXX doesn't cope with odd cases like 
    # http://explorer.metacpan.org/?url=/module/MLEHMANN/common-sense-3.4/sense.pm.PL
    $metacpan_calls++;
    my $results = $metacpan_api->post("file", {
        "size" => $metacpan_size,
        "query" =>  { "filtered" => {
            "filter" => {"and" => \@and_quals },
            "query" => {"match_all" => {}},
        }},
        "fields" => [qw(release _parent author version version_numified file.module.version file.module.version_numified date stat.mtime distribution)]
    });

    my $hits = $results->{hits}{hits};
    die "get_candidate_cpan_dist_releases($module, $version, $file_size): too many results (>$metacpan_size)"
        if @$hits >= $metacpan_size;
    warn "get_candidate_cpan_dist_releases($module, $version, $file_size): ".Dumper($results)
        if grep { not $_->{fields}{release} } @$hits; # XXX temp, seen once but not since

    # filter out perl-like releases
    @$hits = grep {
        $_->{fields}{release} !~ /^(perl|ponie|parrot|kurila|SiePerl-5.6.1-)/;
    } @$hits;

    for my $hit (@$hits) {
        $hit->{release_id} = delete $hit->{_parent};
        # add version_obj for convenience (will fail and be undef for releases like "0.08124-TRIAL")
        $hit->{fields}{version_obj} = eval { version->parse($hit->{fields}{version}) };
    }

    # we'll return { "Dist-Name-Version" => { details }, ... }
    my %dists = map { $_->{fields}{release} => $_->{fields} } @$hits;
    warn "get_candidate_cpan_dist_releases($module, $version, $file_size): @{[ sort keys %dists ]}\n"
        if $opt_verbose;

    return \%dists;
}

sub get_candidate_cpan_dist_releases_fallback {
    my ($module, $version) = @_;

    # fallback to look for distro of the same name as the module
    # for odd cases like
    # http://explorer.metacpan.org/?url=/module/MLEHMANN/common-sense-3.4/sense.pm.PL
    (my $distname = $module) =~ s/::/-/g;

    # timbunce: So, the current situation is that: version_numified is a float
    # holding version->parse($raw_version)->numify, and version is a string
    # also holding version->parse($raw_version)->numify at the moment, and
    # that'll change to ->stringify at some point. Is that right now? 
    # mo: yes, I already patched the indexer, so new releases are already
    # indexed ok, but for older ones I need to reindex cpan
    my $v = (ref $version && $version->isa('version')) ? $version : version->parse($version);
    my %v = map { $_ => 1 } "$version", $v->stringify, $v->numify;
    my @version_qual;
    push @version_qual, { term => { "version" => $_ } }
        for keys %v;
    push @version_qual, { term => { "version_numified" => $_ }}
        for grep { looks_like_number($_) } keys %v;

    my @and_quals = (
        {"term" => {"distribution" => $distname }},
        (@version_qual > 1 ? { "or" => \@version_qual } : $version_qual[0]),
    );

    # XXX doesn't cope with odd cases like 
    $metacpan_calls++;
    my $results = $metacpan_api->post("file", {
        "size" => $metacpan_size,
        "query" =>  { "filtered" => {
            "filter" => {"and" => \@and_quals },
            "query" => {"match_all" => {}},
        }},
        "fields" => [qw(release _parent author version version_numified file.module.version file.module.version_numified date stat.mtime distribution)]
    });

    my $hits = $results->{hits}{hits};
    die "get_candidate_cpan_dist_releases_fallback($module, $version): too many results (>$metacpan_size)"
        if @$hits >= $metacpan_size;
    warn "get_candidate_cpan_dist_releases_fallback($module, $version): ".Dumper($results)
        if grep { not $_->{fields}{release} } @$hits; # XXX temp, seen once but not since

    # filter out perl-like releases
    @$hits = grep {
        $_->{fields}{release} !~ /^(perl|ponie|parrot|kurila|SiePerl-5.6.1-)/;
    } @$hits;

    for my $hit (@$hits) {
        $hit->{release_id} = delete $hit->{_parent};
        # add version_obj for convenience (will fail and be undef for releases like "0.08124-TRIAL")
        $hit->{fields}{version_obj} = eval { version->parse($hit->{fields}{version}) };
    }

    # we'll return { "Dist-Name-Version" => { details }, ... }
    my %dists = map { $_->{fields}{release} => $_->{fields} } @$hits;
    warn "get_candidate_cpan_dist_releases_fallback($module, $version): @{[ sort keys %dists ]}\n"
        if $opt_verbose;

    return \%dists;
}


# this can be called for all sorts of releases that are only vague possibilities
# and aren't actually installed, so generally it's quiet
sub get_module_versions_in_release {
    my ($author, $release) = @_;

    $metacpan_calls++;
    my $results = eval { $metacpan_api->post("file", {
        "size" => $metacpan_size,
        "query" =>  { "filtered" => {
            "filter" => {"and" => [
                {"term" => {"release" => $release }},
                {"term" => {"author" => $author }},
                {"term" => {"mime" => "text/x-script.perl-module"}},
            ]},
            "query" => {"match_all" => {}},
        }},
        "fields" => ["path","name","_source.module", "_source.stat.size"],
    }) };
    if (not $results) {
        warn "Failed get_module_versions_in_release for $author/$release: $@";
        return {};
    }
    my $hits = $results->{hits}{hits};
    die "get_module_versions_in_release($author, $release): too many results"
        if @$hits >= $metacpan_size;

    my %modules_in_release;
    for my $hit (@$hits) {
        my $path = $hit->{fields}{path};

        # XXX try to ignore files that won't get installed
        # XXX should use META noindex!
        if ($path =~ m!^(?:t|xt|tests?|inc|samples?|ex|examples?|bak)\b!) {
            warn "$author/$release: ignored non-installed module $path\n"
                if $opt_debug;
            next;
        }

        my $size = $hit->{fields}{"_source.stat.size"};
        # files can contain more than one package ('module')
        my $rel_mods = $hit->{fields}{"_source.module"} || [];
        for my $mod (@$rel_mods) { # actually packages in the file

            # Some files may contain multiple packages. We want to ignore
            # all except the one that matches the name of the file.
            # We use a fairly loose (but still very effective) test because we
            # can't rely on $path including the full package name.
            (my $filebasename = $hit->{fields}{name}) =~ s/\.pm$//;
            if ($mod->{name} !~ m/\b$filebasename$/) {
                warn "$author/$release: ignored $mod->{name} in $path\n"
                    if $opt_debug;
                next;
            }

            # warn if package previously seen in this release
            # with a different version or file size
            if (my $prev = $modules_in_release{$mod->{name}}) {
                my $version_obj = eval { version->parse($mod->{version}) };
                die "$author/$release: $mod $mod->{version}: $@" if $@;

                if ($opt_verbose) {
                    # XXX could add a show-only-once cache here
                    my $msg = "$mod->{name} $mod->{version} ($size) seen in $path after $prev->{path} $prev->{version} ($prev->{size})";
                    warn "$release: $msg\n"
                        if ($version_obj != version->parse($prev->{version}) or $size != $prev->{size});
                }
            }

            # keep result small as Storable thawing this is major runtime cost
            # (specifically we avoid storing a version_obj here)
            $modules_in_release{$mod->{name}} = {
                name => $mod->{name},
                path => $path,
                version => $mod->{version},
                size => $size,
            };
        }
    }

    warn "\n$author/$release contains: @{[ map { qq($_->{name} $_->{version}) } values %modules_in_release ]}\n"
        if $opt_debug;

    return \%modules_in_release;
}


sub get_file_mtime {
    my ($file) = @_;
    # try to find the time the file was 'installed'
    # by looking for the commit date in svn or git
    # else fallback to the file modification time
    return (stat($file))[9];
}


sub find_installed_modules {
    my (@dirs) = @_;

    ### File::Find uses follow_skip => 1 by default, which doesn't die
    ### on duplicates, unless they are directories or symlinks.
    ### Ticket #29796 shows this code dying on Alien::WxWidgets,
    ### which uses symlinks.
    ### File::Find doc says to use follow_skip => 2 to ignore duplicates
    ### so this will stop it from dying.
    my %find_args = ( follow_skip => 2 );

    ### File::Find uses lstat, which quietly becomes stat on win32
    ### it then uses -l _ which is not allowed by the statbuffer because
    ### you did a stat, not an lstat (duh!). so don't tell win32 to
    ### follow symlinks, as that will break badly
    # XXX disabled because we want the postprocess hook to work
    #$find_args{'follow_fast'} = 1 unless ON_WIN32;

    ### never use the @INC hooks to find installed versions of
    ### modules -- they're just there in case they're not on the
    ### perl install, but the user shouldn't trust them for *other*
    ### modules!
    ### XXX CPANPLUS::inc is now obsolete, remove the calls
    #local @INC = CPANPLUS::inc->original_inc;

    # sort @dirs to put longest first to make it easy to handle
    # elements that are within other elements (e.g., an archdir)
    my @dirs_ordered = sort { length $b <=> length $a } @dirs;

    my %seen_mod;
    my %dir_done;
    my %meta; # return metadata about the search
    for my $dir (@dirs_ordered) {
        next if $dir eq '.';

        ### not a directory after all
        ### may be coderef or some such
        next unless -d $dir;

        ### make sure to clean up the directories just in case,
        ### as we're making assumptions about the length
        ### This solves rt.cpan issue #19738

        ### John M. notes: On VMS cannonpath can not currently handle
        ### the $dir values that are in UNIX format.
        $dir = File::Spec->canonpath($dir) unless ON_VMS;

        ### have to use F::S::Unix on VMS, or things will break
        my $file_spec = ON_VMS ? 'File::Spec::Unix' : 'File::Spec';

        ### XXX in some cases File::Find can actually die!
        ### so be safe and wrap it in an eval.
        eval {
            File::Find::find(
                {   %find_args,
                    postprocess => sub {
                        $dir_done{$File::Find::dir}++;
                    },
                    wanted => sub {

                        unless (/\.pm$/i) {
                            # skip all dot-dirs (eg .git .svn)
                            $File::Find::prune = 1
                                if -d $File::Find::name and /^\.\w/;
                            # don't reenter a dir we've already done
                            $File::Find::prune = 1
                                if $dir_done{$File::Find::name};
                            # remember perllocal.pod if we see it
                            push @{$meta{perllocalpod}}, $File::Find::name
                                if $_ eq 'perllocal.pod';
                            return;
                        }
                        my $mod = $File::Find::name;

                        ### make sure it's in Unix format, as it
                        ### may be in VMS format on VMS;
                        $mod = VMS::Filespec::unixify($mod) if ON_VMS;

                        $mod = substr( $mod, length($dir) + 1, -3 );
                        $mod = join '::', $file_spec->splitdir($mod);

                        return if $seen_mod{$mod};
                        $seen_mod{$mod} = $File::Find::name;

                        ### ignore files that don't contain a matching package declaration
                        ### warn about those that do contain some kind of package declaration
                        #my $content = read_file($File::Find::name);
                        #unless ( $content =~ m/^ \s* package \s+ (\#.*\n\s*)? $mod \b/xm ) {
                        #warn "No 'package $mod' seen in $File::Find::name\n"
                        #if $opt_verbose && $content =~ /\b package \b/x;
                        #return;
                        #}

                    },
                },
                $dir
            );
            1;
        }
            or die "File::Find died: $@";

    }

    return (\%seen_mod, \%meta);
}


sub perllocal_distro_mod_version {
    my ($distname, $perllocalpod) = @_;

    ( my $dist_mod_name = $distname ) =~ s/-/::/g;
    my $key_mod_name = $distro_key_mod_names{$distname} || $dist_mod_name;

    our $perllocal_distro_mod_version;
    if (not $perllocal_distro_mod_version) { # initial setup
        warn "Only first perllocal.pod file will be processed: @$perllocalpod\n"
            if @$perllocalpod > 1;

        $perllocal_distro_mod_version = {};
        # extract data from perllocal.pod
        if (my $plp = shift @$perllocalpod) {
            # The VERSION isn't always the same as that in the distro file
            if (eval { require ExtUtils::Perllocal::Parser }) {
                my $p = ExtUtils::Perllocal::Parser->new;
                $perllocal_distro_mod_version = { map {
                    $_->name => $_->{data}{VERSION}
                } $p->parse_from_file($plp) };
                warn "Details of ".keys(%$perllocal_distro_mod_version)." distributions found in $plp\n";
            }
            else {
                warn "Wanted to use perllocal.pod but can't because ExtUtils::Perllocal::Parser isn't available\n";
            }
        }
        else {
            warn "No perllocal.pod found to aid disambiguation\n";
        }
    }

    return $perllocal_distro_mod_version->{$key_mod_name};
}


sub module_progress_indicator {
    my ($module) = @_;
    my $crnt = (split /::/, $module)[0];
    our $last ||= '';
    if ($last ne $crnt) {
        warn "\t$crnt...\n";
        $last = $crnt;
    }
}


# copied from CPAN::Mini::Inject and hacked

sub _readpkgs {
    my ($cpandir) = @_;

    my $packages_file = $cpandir.'/modules/02packages.details.txt.gz';
    return [] if not -f $packages_file;

    my $gzread = gzopen($packages_file, 'rb')
        or croak "Cannot open $packages_file: $gzerrno\n";

    my $inheader = 1;
    my @packages;
    my $package;

    while ( $gzread->gzreadline( $package ) ) {
        if ( $inheader ) {
            $inheader = 0 unless $package =~ /\S/;
            next;
        }
        chomp $package;
        push @packages, $package;
    }

    $gzread->gzclose;

    return \@packages;
}

sub _writepkgs {
    my ($cpandir, $pkgs) = @_;

    my $packages_file = $cpandir.'/modules/02packages.details.txt.gz';
    my $gzwrite = gzopen($packages_file, 'wb')
        or croak "Cannot open $packages_file for writing: $gzerrno";
    
    $gzwrite->gzwrite( "File:         02packages.details.txt\n" );
    $gzwrite->gzwrite(
        "URL:          http://www.perl.com/CPAN/modules/02packages.details.txt\n"
    );
    $gzwrite->gzwrite(
        'Description:  Package names found in directory $CPAN/authors/id/'
        . "\n" );
    $gzwrite->gzwrite( "Columns:      package name, version, path\n" );
    $gzwrite->gzwrite(
        "Intended-For: Automated fetch routines, namespace documentation.\n"
    );
    $gzwrite->gzwrite( "Written-By:   $0 0.001\n" ); # XXX TODO
    $gzwrite->gzwrite( "Line-Count:   " . scalar( @$pkgs ) . "\n" );
    # Last-Updated: Sat, 19 Mar 2005 19:49:10 GMT
    my @date = split( /\s+/, scalar( gmtime ) );
    $gzwrite->gzwrite( "Last-Updated: $date[0], $date[2] $date[1] $date[4] $date[3] GMT\n\n" );
    
    $gzwrite->gzwrite( "$_\n" ) for ( @$pkgs );
    
    $gzwrite->gzclose;
}

sub _fmtmodule {
    my ( $module, $file, $version ) = @_;
    $version = "undef" if not defined $version;
    my $fw = 38 - length $version;
    $fw = length $module if $fw < length $module;
    return sprintf "%-${fw}s %s  %s", $module, $version, $file;
}

sub first_word {
    my $string = shift;
    return ($string =~ m/^(\w+)/) ? $1 : $string;
}

sub distname_info_from_url {
    my ($url) = @_;
    $url =~ s{.* \b authors/id/ }{}x
        or warn "No authors/ in '$url'\n";
    my $di = CPAN::DistnameInfo->new($url);
    return $di;
}<|MERGE_RESOLUTION|>--- conflicted
+++ resolved
@@ -1,10 +1,17 @@
 package Dist::Surveyor;
-<<<<<<< HEAD
 {
   $Dist::Surveyor::VERSION = '0.001';
 }
-=======
->>>>>>> 7fa17f8f
+
+=head1 NAME
+
+Dist::Surveyor
+
+=head1 VERSION
+
+version 0.001
+
+=cut
 
 # ABSTRACT: Survey installed modules and determine the specific distribution versions they came from
 
@@ -466,11 +473,8 @@
 
         my $note = "";
         if (@$best > 1) { # try using perllocal.pod to narrow the options
-<<<<<<< HEAD
-=======
             # XXX TODO move this logic into the per-candidate-distro loop below
             # it doesn't make much sense to be here at the per-module level
->>>>>>> 7fa17f8f
             my @in_perllocal = grep {
                 my $distname = $_->{distribution};
                 my ($v, $dist_mod_name) = perllocal_distro_mod_version($distname, $installed_meta->{perllocalpod});
